--- conflicted
+++ resolved
@@ -41,33 +41,6 @@
     maestro = np.load(path)['arr_0']
     return maestro
 
-<<<<<<< HEAD
-
-def _get_maestro_pre_processed_dataset(path, pre_process_fn):
-    """Handles efficiently pre-processing the MAESTRO dataset.
-
-    Args:
-        path: The path to the .npz file containing the MAESTRO
-            data set.
-        pre_process_fn: Implements the pre-processing functionality.
-            Expected signature is f(batch) -> processed_batch, where
-            batch has shape (batch, waveform_length).
-
-    Returns:
-        The pre-processed MAESTRO dataset.
-    """
-
-    maestro = get_maestro_waveform_dataset(path)
-
-    processed_maestro = np.array(pre_process_fn(maestro[0:_PROCESSING_BATCH_SIZE]))
-    for idx in range(_PROCESSING_BATCH_SIZE, len(maestro), _PROCESSING_BATCH_SIZE):
-        datapoints = maestro[idx:idx+_PROCESSING_BATCH_SIZE]
-        processed_maestro = np.concatenate([processed_maestro, pre_process_fn(datapoints)], axis=0)
-
-    return processed_maestro
-
-=======
->>>>>>> 55072520
 def get_maestro_magnitude_phase_dataset(path, frame_length=512, frame_step=128,
                                         log_magnitude=True, instantaneous_frequency=True):
     """Loads the spectral representation of the MAESTRO dataset.
@@ -86,6 +59,8 @@
         The MAESTRO dataset as an array of spectograms.
     """
 
+    maestro = get_maestro_waveform_dataset(path)
+
     process_spectogram = lambda x: spectral.waveform_2_spectogram(
         x,
         frame_length=frame_length,
@@ -94,43 +69,15 @@
         instantaneous_frequency=instantaneous_frequency
     )
 
-<<<<<<< HEAD
-    processed_maestro = _get_maestro_pre_processed_dataset(path, process_spectogram)
-=======
     processed_maestro = np.array(process_spectogram(maestro[0:_PROCESSING_BATCH_SIZE]))
     for idx in range(_PROCESSING_BATCH_SIZE, len(maestro), _PROCESSING_BATCH_SIZE):
         datapoints = maestro[idx:idx+_PROCESSING_BATCH_SIZE]
         processed_maestro = np.concatenate(
             [processed_maestro, process_spectogram(datapoints)], axis=0
         )
->>>>>>> 55072520
 
     magnitude_stats, phase_stats = _get_maestro_spectogram_normalizing_constants(processed_maestro)
     return processed_maestro, magnitude_stats, phase_stats
-
-def get_maestro_stft_dataset(path, frame_length=512, frame_step=128):
-    """Loads the STFT representation of the MAESTRO dataset.
-
-    Args:
-        path: The path to the .npz file containing
-            the MAESTRO data set.
-        frame_length (samples): Length of the FFT windows.
-        frame_step (samples): The shift in time after each
-            FFT window.
-
-    Returns:
-        The MAESTRO dataset as an array of spectograms.
-    """
-
-    process_stft = lambda x: spectral.waveform_2_stft(
-        x,
-        frame_length=frame_length,
-        frame_step=frame_step
-    )
-
-    processed_maestro = _get_maestro_pre_processed_dataset(path, process_stft)
-
-    return processed_maestro
 
 def _get_maestro_spectogram_normalizing_constants(spectogram_data):
     """Computes the spectral normalizing constants for MAESTRO.
