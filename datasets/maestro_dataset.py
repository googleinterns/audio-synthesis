--- conflicted
+++ resolved
@@ -41,24 +41,6 @@
     maestro = np.load(path)['arr_0']
     return maestro
 
-<<<<<<< HEAD
-
-def get_maestro_midi_conditioning_dataset(path):
-    """Loads the MAESTRO dataset from a given path.
-
-    Args:
-        path: The path to the .npz file containing the MAESTRO data set.
-
-    Returns:
-        An array of waveform chunks loaded from the given path.
-    """
-
-    maestro_midi = np.load(path)['arr_0']
-    return maestro_midi
-
-
-=======
->>>>>>> 55072520
 def get_maestro_magnitude_phase_dataset(path, frame_length=512, frame_step=128,
                                         log_magnitude=True, instantaneous_frequency=True):
     """Loads the spectral representation of the MAESTRO dataset.
