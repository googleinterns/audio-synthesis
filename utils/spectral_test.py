# Lint as: python3
"""Tests for spectral."""

import tensorflow as tf
import numpy as np
import os

import spectral


class SpectralTest(tf.test.TestCase):

<<<<<<< HEAD
    def test_waveform_to_spectogram_shape(self):
        waveform = np.random.normal(size=(2**14,)).astype(np.float32)
        spectogram = spectral.waveform_2_spectogram(waveform, frame_length=512, frame_step=128)[0]
        
        self.assertEqual((128, 256, 2), spectogram.shape)
        
    def test_waveform_to_magnitude_shape(self):
        waveform = np.random.normal(size=(2**14,)).astype(np.float32)
        magnitude = spectral.waveform_2_magnitude(waveform, frame_length=512, frame_step=128)[0]
        
        self.assertEqual((128, 256), magnitude.shape)
        
    def test_waveform_to_spectogram_return(self):
        waveform = np.sin(np.linspace(0, 4 * np.pi, 2**14)).astype(np.float32)
        spectogram = spectral.waveform_2_spectogram(waveform, frame_length=512, frame_step=128)
        waveform_hat = spectral.spectogram_2_waveform(spectogram, frame_length=512, frame_step=128)[0]
        
        # Account for extra samples from reverse transform
        waveform_hat = waveform[0:len(waveform)]
        
        self.assertAllClose(waveform, waveform_hat)
        
    def test_waveform_to_magnitude_return(self):
        waveform = np.sin(np.linspace(0, 4 * np.pi, 2**14)).astype(np.float32)
        spectogram = spectral.waveform_2_magnitude(waveform, frame_length=512, frame_step=128)
        waveform_hat = spectral.magnitude_2_waveform(spectogram, frame_length=512, frame_step=128)[0]
        
        # Account for extra samples from reverse transform
        waveform_hat = waveform[0:len(waveform)]
        
        self.assertAllClose(waveform, waveform_hat)
        


if __name__ == '__main__':
    os.environ["CUDA_VISIBLE_DEVICES"] = ''
    tf.test.main()
=======
    def test_give_me_a_name(self):
        pass


if __name__ == '__main__':
    googletest.main()
>>>>>>> a16c70b6
<|MERGE_RESOLUTION|>--- conflicted
+++ resolved
@@ -10,7 +10,6 @@
 
 class SpectralTest(tf.test.TestCase):
 
-<<<<<<< HEAD
     def test_waveform_to_spectogram_shape(self):
         waveform = np.random.normal(size=(2**14,)).astype(np.float32)
         spectogram = spectral.waveform_2_spectogram(waveform, frame_length=512, frame_step=128)[0]
@@ -47,12 +46,4 @@
 
 if __name__ == '__main__':
     os.environ["CUDA_VISIBLE_DEVICES"] = ''
-    tf.test.main()
-=======
-    def test_give_me_a_name(self):
-        pass
-
-
-if __name__ == '__main__':
-    googletest.main()
->>>>>>> a16c70b6
+    tf.test.main()