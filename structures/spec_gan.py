--- conflicted
+++ resolved
@@ -23,11 +23,8 @@
 such that it is divisible by the stride.
 """
 
-<<<<<<< HEAD
 import numpy as np
-=======
 import tensorflow as tf
->>>>>>> b88c68e0
 from tensorflow.keras import activations, layers
 from tensorflow import keras
 
