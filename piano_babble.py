# Copyright 2020 Google LLC
#
# Licensed under the Apache License, Version 2.0 (the "License");
# you may not use this file except in compliance with the License.
# You may obtain a copy of the License at
#
#    https://www.apache.org/licenses/LICENSE-2.0
#
# Unless required by applicable law or agreed to in writing, software
# distributed under the License is distributed on an "AS IS" BASIS,
# WITHOUT WARRANTIES OR CONDITIONS OF ANY KIND, either express or implied.
# See the License for the specific language governing permissions and
# limitations under the License.

"""Generates "babbling piano music" from a model trained with
last second conditioning.
"""

import os
import tensorflow as tf
import soundfile as sf
import numpy as np
<<<<<<< HEAD
from audio_synthesis.datasets import waveform_dataset
from audio_synthesis.structures import ls_conditional_wave_spec_gan

MAESTRO_PATH = 'data/MAESTRO_ls_cond_6h.npz'
N_GENERATIONS = 60
SEED_INDEX = 100
SAMPLE_RATE = 16000
CONDITIONING_START_INDEX = 2**13
GENERATION_LENGTH = 2**14
Z_DIM = 64

def main():
    os.environ["CUDA_VISIBLE_DEVICES"] = ''
    print("Num GPUs Available: ", len(tf.config.experimental.list_physical_devices('GPU')))
    
    raw_maestro = waveform_dataset.get_waveform_dataset(MAESTRO_PATH)

    generator = ls_conditional_wave_spec_gan.Generator()
=======
from audio_synthesis.datasets import maestro_dataset
from audio_synthesis.utils import spectral
from audio_synthesis.structures import conditional_spec_gan

FFT_FRAME_LENGTH = 512
FFT_FRAME_STEP = 128
MAESTRO_PATH = 'data/MAESTRO_ls_hlf_cond_6h.npz'

def main():
    # Set allowed GPUs.
    os.environ["CUDA_VISIBLE_DEVICES"] = '1'
    print("Num GPUs Available: ", len(tf.config.experimental.list_physical_devices('GPU')))
    
    raw_maestro_conditioning = maestro_dataset.get_maestro_stft_dataset(
        MAESTRO_PATH, frame_length=FFT_FRAME_LENGTH, frame_step=FFT_FRAME_STEP
    )

    generator = conditional_spec_gan.Generator(channels=2, in_shape=(4, 8, 512))
>>>>>>> 51ff857b

    checkpoint_path = '_results/conditioning/LSC_STFTMagGAN_HR_8192/training_checkpoints/ckpt-11'

    checkpoint = tf.train.Checkpoint(generator=generator)
    checkpoint.restore(checkpoint_path).expect_partial()
    
<<<<<<< HEAD
    seed = raw_maestro[SEED_INDEX]
    
    sequence = [np.reshape(seed, (GENERATION_LENGTH))]
    for i in range(N_GENERATIONS):
        z_in = tf.random.uniform((1, Z_DIM), -1, 1)
        seed_in = sequence[i][CONDITIONING_START_INDEX:]
        seed_in = np.expand_dims(seed_in, 0)
        gen = generator(seed_in, z_in)
        sequence.append(np.squeeze(gen))
     
    audio = np.reshape(sequence, (-1))
    sf.write('babble.wav', audio, SAMPLE_RATE)
=======
    get_waveform = lambda stft:\
        spectral.stft_2_waveform(
            stft, FFT_FRAME_LENGTH, FFT_FRAME_STEP
        )[0]
    get_stft = lambda waveform:\
        spectral.waveform_2_stft(
            waveform, FFT_FRAME_LENGTH, FFT_FRAME_STEP
        )[0]
    
    seed = np.expand_dims(raw_maestro_conditioning[5], 0)
    
    N_GENERATIONS = 60
    sequence = []
    for i in range(N_GENERATIONS):
        print(seed.shape)
        z_in = tf.random.uniform((1, 64), -1, 1)
        gen = generator(seed, z_in)
        print(gen.shape)
        wav = get_waveform(gen)
        wav = wav[0:2**14]
        print(wav.shape)
        sequence.append(np.reshape(wav, (2**14)))
        wav_cond = wav[2**13:2**14]
        seed = np.expand_dims(get_stft(wav_cond), 0)
     
    audio = np.array(sequence)
    audio = np.squeeze(audio)
    audio = np.reshape(audio, (-1))
    sf.write('stftmaggan_babble.wav', audio, 16000)
>>>>>>> 51ff857b
    
if __name__ == '__main__':
    main()<|MERGE_RESOLUTION|>--- conflicted
+++ resolved
@@ -12,34 +12,14 @@
 # See the License for the specific language governing permissions and
 # limitations under the License.
 
-"""Generates "babbling piano music" from a model trained with
-last second conditioning.
+"""
 """
 
 import os
+from tensorflow.keras import utils
 import tensorflow as tf
 import soundfile as sf
 import numpy as np
-<<<<<<< HEAD
-from audio_synthesis.datasets import waveform_dataset
-from audio_synthesis.structures import ls_conditional_wave_spec_gan
-
-MAESTRO_PATH = 'data/MAESTRO_ls_cond_6h.npz'
-N_GENERATIONS = 60
-SEED_INDEX = 100
-SAMPLE_RATE = 16000
-CONDITIONING_START_INDEX = 2**13
-GENERATION_LENGTH = 2**14
-Z_DIM = 64
-
-def main():
-    os.environ["CUDA_VISIBLE_DEVICES"] = ''
-    print("Num GPUs Available: ", len(tf.config.experimental.list_physical_devices('GPU')))
-    
-    raw_maestro = waveform_dataset.get_waveform_dataset(MAESTRO_PATH)
-
-    generator = ls_conditional_wave_spec_gan.Generator()
-=======
 from audio_synthesis.datasets import maestro_dataset
 from audio_synthesis.utils import spectral
 from audio_synthesis.structures import conditional_spec_gan
@@ -58,27 +38,12 @@
     )
 
     generator = conditional_spec_gan.Generator(channels=2, in_shape=(4, 8, 512))
->>>>>>> 51ff857b
 
     checkpoint_path = '_results/conditioning/LSC_STFTMagGAN_HR_8192/training_checkpoints/ckpt-11'
 
     checkpoint = tf.train.Checkpoint(generator=generator)
     checkpoint.restore(checkpoint_path).expect_partial()
     
-<<<<<<< HEAD
-    seed = raw_maestro[SEED_INDEX]
-    
-    sequence = [np.reshape(seed, (GENERATION_LENGTH))]
-    for i in range(N_GENERATIONS):
-        z_in = tf.random.uniform((1, Z_DIM), -1, 1)
-        seed_in = sequence[i][CONDITIONING_START_INDEX:]
-        seed_in = np.expand_dims(seed_in, 0)
-        gen = generator(seed_in, z_in)
-        sequence.append(np.squeeze(gen))
-     
-    audio = np.reshape(sequence, (-1))
-    sf.write('babble.wav', audio, SAMPLE_RATE)
-=======
     get_waveform = lambda stft:\
         spectral.stft_2_waveform(
             stft, FFT_FRAME_LENGTH, FFT_FRAME_STEP
@@ -108,7 +73,6 @@
     audio = np.squeeze(audio)
     audio = np.reshape(audio, (-1))
     sf.write('stftmaggan_babble.wav', audio, 16000)
->>>>>>> 51ff857b
     
 if __name__ == '__main__':
     main()